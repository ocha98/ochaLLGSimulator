--- conflicted
+++ resolved
@@ -24,16 +24,12 @@
 def damping_torque(m, h_eff, alpha):
     return -alpha*GAMMA_E * np.cross(m, np.cross(m, h_eff))
 
-<<<<<<< HEAD
 # ms [A/m] tf[m] jc [A/m^2]
 def sot(m, theta_sh, ms, tf, jc, alpha, sigma):
     coeff = GAMMA_E*H_BAR*theta_sh / (2*E*ms*tf) * jc
     return coeff * (np.cross(m, np.cross(sigma, m)) - alpha*np.cross(sigma, m))
 
-# ku[J/m^3], ms[J/m^3]
-=======
 # ku[J/m^3], ms[A/m]
->>>>>>> 2b0fbb61
 def anisotropy_field(m, ku, ms, u_axis):
     return 2 * ku / ms * np.dot(m, u_axis) * u_axis
 
